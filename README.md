Welcome!  This internal repository contains all the assets for the CRFM/Mercury
benchmarking project.  There are two related parts:

1. Proxy (`src/proxy`): provides a unified way to access major language models.
2. Benchmarking (see `src/benchmark`): evaluates such language models.

# Setup

To install any dependencies (into `venv`):

    ./pre-commit.sh

# Proxy access to language models

We provide a single unified entry point into accessing large language models
(e.g., GPT-3, Jurassic).  This provides both a web interface and a REST API.

## Using (for most people)

To use the web interface, go to https://crfm-models.stanford.edu.

To use the REST API, see [demo.py](demo.py).

## Deploying locally (for developers)

Create `prod_env/credentials.conf` to contain the API keys for any language
models you have access to.

    openaiApiKey: ...
    ai21ApiKey: ...

To start a local server (go to `http://localhost:1959` to try it out):

    venv/bin/proxy-server

## Deploying to production (for maintainers)

The production version of the proxy is running on `crfm-models.stanford.edu`;
you need to get permission to get ssh access.

### One-time setup

This is done, but just for the record:

    laptop:$ ssh crfm-models.stanford.edu
    crfm-models:$ cd /home
    crfm-models:$ git clone git@github.com:stanford-crfm/benchmarking
    crfm-models:$ cd benchmarking
    crfm-models:$ mkdir prod_env
    crfm-models:$ echo '{"api_key": "crfm"}' > prod_env/accounts.jsonl
    laptop:$ rsync -arvz prod_env/credentials.conf crfm-models.stanford.edu:/home/benchmarking/prod_env

#### Perspective API

We use Google's [Perspective API](https://www.perspectiveapi.com) to calculate the toxicity of completions. 
To send requests to PerspectiveAPI, we need to generate an API key from GCP. Follow the 
[Get Started guide](https://developers.perspectiveapi.com/s/docs-get-started) 
to request the service and the [Enable the API guide](https://developers.perspectiveapi.com/s/docs-enable-the-api) 
to generate the API key. Once you have a valid API key, add an entry to `credentials.conf`:

```
perspectiveApiKey: <Generated API key>
```

By default, Perspective API allows only 1 query per second. Fill out this 
[form](https://developers.perspectiveapi.com/s/request-quota-increase) to increase the request quota.

The [current API key](https://console.cloud.google.com/apis/api/commentanalyzer.googleapis.com/overview?authuser=1&project=hai-gcp-models) 
we are using in production was created with the `hai-gcp-models` account and allows 100 queries per second. 
**The API key expires on 4/15/2022.**

#### SSL

The SSL certificate, CSR and private key for crfm-models.stanford.edu is stored at `/home/ssl`. 
**The current SSL certificate expires on 12/30/2022.**

To renew the SSL certificate, follow these steps:

1. Fill out this [form](https://certificate.stanford.edu/cert-request):
    1. Log on with your SUNet ID. You must be an admin in order to submit a request.
    1. For `Server Name`, put `crfm-models.stanford.edu`.
    1. For `Server type`, select `OTHER`.
    1. For `Contact group/mailman address`, enter your Stanford email address.
    1. Under `Copy and paste your CSR`, paste the content of `/home/ssl/public.csr`.
    1. Leave the optional fields blank and click `Submit`.
    1. You should receive your certificate by email within 2 business days.   
2. Once you receive the SSL cert, concatenate the contents of `X509 Certificate only, Base64 encoded` 
   with the contents of `X509 Intermediates/root only Reverse, Base64 encoded` 
   and place it at path `/home/ssl/crfm-models.crt`. `crfm-models.crt` should look something like this:
   
   ```text
    -----BEGIN CERTIFICATE-----
    (Your Primary SSL certificate: .crt)
    -----END CERTIFICATE-----
    -----BEGIN CERTIFICATE-----
    (Your Intermediate certificate: reversed.crt)
    -----END CERTIFICATE-----
   ```
3. Restart the server.
4. Open the [website](https://crfm-models.stanford.edu) in a browser and verify the connection is secure.

##### Misplaced private key or CSR

If, for whatever reason, the private key or CSR is misplaced, generate new ones by running:

`sudo openssl req -new -nodes -newkey rsa:2048 -keyout private.key -out public.csr`

and fill out the form:

```text
Country Name (2 letter code) [AU]:US
State or Province Name (full name) [Some-State]:California
Locality Name (eg, city) []:Stanford
Organization Name (eg, company) [Internet Widgits Pty Ltd]:Stanford University
Organizational Unit Name (eg, section) []:CRFM
Common Name (e.g. server FQDN or YOUR name) []:crfm-models.stanford.edu
Email Address []:

Please enter the following 'extra' attributes
to be sent with your certificate request
A challenge password []:
An optional company name []:
```

Then, follow the steps above to request for a new SSL certificate. 

### Every time we need to deploy:

Update the code:

    laptop:$ ssh crfm-models.stanford.edu
    crfm-models:$ cd /home/benchmarking
    crfm-models:$ git pull
    crfm-models:$ ./pre-commit.sh

If everything looks okay:

    # Switch into the screen session
    crfm-models:$ gos bench

    # Hit ctrl-c to kill the existing process

    sudo venv/bin/proxy-server -p 443 --ssl-key-file /home/ssl/private.key --ssl-cert-file /home/ssl/crfm-models.crt

Double check that the [website](https://crfm-models.stanford.edu) still works.

# Benchmarking

## Code structure

Here's a birds-eye view of how the benchmarking process interacts with the main
classes (see `benchmark`):

- A `Scenario` (given by a `ScenarioSpec`) specifies a task and a data
  distribution.  It specifies a set of `Instance`s, where each `Instance` has
  an input (e.g., question) and a set of `Reference` outputs (e.g., multiple
  choice answers).

- An `Adapter` (given by an `AdaptationSpec`) takes a `Scenario` and
  adapts it to a set of `Request`s to the API (e.g., the model, temperature,
  number of in-context training examples).  Formally, the output
  is a `ScenarioState` containing a set of `RequestState`s, where each
  `RequestState` consists of a `Request` and any metadata used to track the
  role of this `Request` (e.g., the relevant `Instance` and `Reference`).

- An `Executor` (given by an `ExecutionSpec`) executes each `Request` in the
  `RequestState` to produce a `RequestResult` for each one; everything is
  encapsulated in a `ScenarioState`.

- A `Metric` (given by a `MetricSpec`) takes a `ScenarioState` containing
  `RequestResults`s and produces a set of `Stat`s (e.g., accuracy, accuracy@5,
  toxicity, bias, etc.).

- A `Runner` is the top-level controller that runs the above steps and is
  driven by a set of `RunSpec`s.

There are three types of classes:

- Specifications (e.g., `AdaptationSpec`, `ExecutionSpec`, `RunSpec`):
  specified manually by the user.  Note that `Scenario` and `Metric` are
  subclassed, so they are constructed by `ObjectSpec`, which specifies the
  subclass name and a free-form dictionary of arguments.
- States (e.g., `Instance`, `ScenarioState`, `Request`, `RequestResult`): these
  are automatically generated and can be serialized.
- Controllers (e.g., `Scenario`, `Adapter`, `Executor`, `Metric, `Runner`):
  these have the bulk of the code and should not be serialized.

## Running the benchmark

Examples of running the benchmark:

    venv/bin/benchmark-run
    venv/bin/benchmark-run -r mmlu:subject=philosophy
<<<<<<< HEAD
    venv/bin/benchmark-run -r lpm:difficulty=easy
=======
    venv/bin/benchmark-run -r twitter_aae:demographic=aa
>>>>>>> c1789586

You can also run the benchmark using a local proxy, in which case you have to
first start a local server (see instructions above for more details).

### To estimate token usage

To estimate token usage without making any requests, append the `--dry-run` option: 

    venv/bin/benchmark-run -r <RunSpec to estimate token usage> --dry-run

For example, running `venv/bin/benchmark-run -r real_toxicity_prompts --dry-run` outputs:

```text
  Stats {
    openai/davinci_estimated_number_of_tokens[min=505.000, mean=514.957, max=536.000, sum=514957.000, (1000)]
  }
```

where `sum` indicates the estimated total number of tokens used for the specific `RunSpec`.

For the OpenAI models, we use a 
[GPT-2 Tokenizer](https://github.com/stanford-crfm/benchmarking/blob/master/src/proxy/tokenizer/openai_token_counter.py#L12) 
to estimate the token usage. The tokenizer will be downloaded and cached when running a dry run.

# Contributing

## One-time setup

To contribute to this project, install the dependencies and git hook scripts:
  
    ./pre-commit.sh && pre-commit install

## Tests

To run unit tests:

    python -m pytest

Append `-vv` to output the full diff and results:

    python -m pytest -vv<|MERGE_RESOLUTION|>--- conflicted
+++ resolved
@@ -191,11 +191,8 @@
 
     venv/bin/benchmark-run
     venv/bin/benchmark-run -r mmlu:subject=philosophy
-<<<<<<< HEAD
     venv/bin/benchmark-run -r lpm:difficulty=easy
-=======
     venv/bin/benchmark-run -r twitter_aae:demographic=aa
->>>>>>> c1789586
 
 You can also run the benchmark using a local proxy, in which case you have to
 first start a local server (see instructions above for more details).
