--- conflicted
+++ resolved
@@ -1,10 +1,6 @@
 import time
 from dataclasses import dataclass, field
-<<<<<<< HEAD
-from typing import Any, Callable, List, Optional, Dict
-=======
 from typing import Any, Callable, Dict, List, Optional
->>>>>>> 50e65652
 
 from helm.common.media_object import MultimediaObject
 from helm.benchmark.model_deployment_registry import get_model_deployment, ModelDeployment
@@ -221,11 +217,7 @@
 )
 
 
-<<<<<<< HEAD
-def wrap_request_time(compute: Callable[[], Any]) -> Callable[[], Any]:
-=======
 def wrap_request_time(compute: Callable[[], Dict[str, Any]]) -> Callable[[], Any]:
->>>>>>> 50e65652
     """Return a version of `compute` that puts `request_time` into its output."""
 
     def wrapped_compute():
