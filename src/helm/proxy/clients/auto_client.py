--- conflicted
+++ resolved
@@ -5,16 +5,11 @@
 from retrying import Attempt, RetryError
 
 from helm.benchmark.model_deployment_registry import ModelDeployment, get_model_deployment
-<<<<<<< HEAD
-from helm.benchmark.tokenizer_config_registry import get_tokenizer_config
-from helm.common.cache import CacheConfig, MongoCacheConfig, SqliteCacheConfig
 from helm.common.file_caches.file_cache import FileCache
 from helm.common.file_caches.local_file_cache import LocalFileCache
-=======
 from helm.common.cache_utils import build_cache_config
 from helm.common.credentials_utils import provide_api_key
 from helm.common.cache import CacheConfig
->>>>>>> 2ff3803a
 from helm.common.hierarchical_logger import hlog
 from helm.common.object_spec import create_object, inject_object_spec_args
 from helm.common.request import Request, RequestResult
@@ -126,87 +121,25 @@
             # Notify our user that we failed to make the request even after retrying.
             return replace(last_attempt.value, error=f"{retry_error}. Error: {last_attempt.value.error}")
 
-<<<<<<< HEAD
-    def _get_tokenizer(self, tokenizer_name: str) -> Tokenizer:
-        # First try to find the tokenizer in the cache
-        tokenizer: Optional[Tokenizer] = self.tokenizers.get(tokenizer_name)
-        if tokenizer is not None:
-            return tokenizer
-
-        # Otherwise, create the tokenizer
-        organization: str = tokenizer_name.split("/")[0]
-        cache_config: CacheConfig = self._build_cache_config(organization)
-
-        tokenizer_config = get_tokenizer_config(tokenizer_name)
-        if tokenizer_config:
-            tokenizer_spec = inject_object_spec_args(
-                tokenizer_config.tokenizer_spec,
-                constant_bindings={"cache_config": cache_config},
-                provider_bindings={
-                    "api_key": lambda: self._provide_api_key(organization),
-                },
-            )
-            tokenizer = create_object(tokenizer_spec)
-
-        # Cache the tokenizer
-        assert isinstance(tokenizer, Tokenizer)  # To make mypy happy
-        self.tokenizers[tokenizer_name] = tokenizer
-
-        return tokenizer
-
-    def tokenize(self, request: TokenizationRequest) -> TokenizationRequestResult:
-        """Tokenizes based on the name of the tokenizer (e.g., huggingface/gpt2)."""
-
-        def tokenize_with_retry(tokenizer: Tokenizer, request: TokenizationRequest) -> TokenizationRequestResult:
-            return tokenizer.tokenize(request)
-
-        tokenizer: Tokenizer = self._get_tokenizer(request.tokenizer)
-
-        try:
-            return tokenize_with_retry(tokenizer=tokenizer, request=request)
-        except RetryError as e:
-            last_attempt: Attempt = e.last_attempt
-            retry_error: str = f"Failed to tokenize after retrying {last_attempt.attempt_number} times"
-            hlog(retry_error)
-            return replace(last_attempt.value, error=f"{retry_error}. Error: {last_attempt.value.error}")
-
-    def decode(self, request: DecodeRequest) -> DecodeRequestResult:
-        """Decodes based on the the name of the tokenizer (e.g., huggingface/gpt2)."""
-
-        def decode_with_retry(tokenizer: Tokenizer, request: DecodeRequest) -> DecodeRequestResult:
-            return tokenizer.decode(request)
-
-        tokenizer: Tokenizer = self._get_tokenizer(request.tokenizer)
-
-        try:
-            return decode_with_retry(tokenizer=tokenizer, request=request)
-        except RetryError as e:
-            last_attempt: Attempt = e.last_attempt
-            retry_error: str = f"Failed to decode after retrying {last_attempt.attempt_number} times"
-            hlog(retry_error)
-            return replace(last_attempt.value, error=f"{retry_error}. Error: {last_attempt.value.error}")
-
-    def get_gcs_client(self) -> "helm.proxy.clients.gcs_client.GCSClient":
+    def get_gcs_client(self):
         from .gcs_client import GCSClient
 
         bucket_name: str = self.credentials["gcsBucketName"]
-        cache_config: CacheConfig = self._build_cache_config("gcs")
+        cache_config: CacheConfig = build_cache_config(self.cache_path, self.mongo_uri, "gcs")
         return GCSClient(bucket_name, cache_config)
 
-    def get_nudity_check_client(self) -> "helm.proxy.clients.image_generation.nudity_check_client.NudityCheckClient":
+    def get_nudity_check_client(self):
         from helm.proxy.clients.image_generation.nudity_check_client import NudityCheckClient
 
-        cache_config: CacheConfig = self._build_cache_config("nudity")
+        cache_config: CacheConfig = build_cache_config(self.cache_path, self.mongo_uri, "nudity")
         return NudityCheckClient(cache_config)
 
-    def get_clip_score_client(self) -> "helm.proxy.clients.clip_score_client.CLIPScoreClient":
+    def get_clip_score_client(self):
         from .clip_score_client import CLIPScoreClient
 
-        cache_config: CacheConfig = self._build_cache_config("clip_score")
+        cache_config: CacheConfig = build_cache_config(self.cache_path, self.mongo_uri, "clip_score")
         return CLIPScoreClient(cache_config)
 
-=======
->>>>>>> 2ff3803a
     def get_toxicity_classifier_client(self) -> ToxicityClassifierClient:
         """Get the toxicity classifier client. We currently only support Perspective API."""
         from helm.proxy.clients.perspective_api_client import PerspectiveAPIClient
@@ -214,11 +147,11 @@
         cache_config: CacheConfig = build_cache_config(self.cache_path, self.mongo_uri, "perspectiveapi")
         return PerspectiveAPIClient(self.credentials.get("perspectiveApiKey", ""), cache_config)
 
-    def get_moderation_api_client(self) -> "helm.proxy.clients.moderation_api_client.ModerationAPIClient":
+    def get_moderation_api_client(self):
         """Get the ModerationAPI client."""
         from .moderation_api_client import ModerationAPIClient
 
-        cache_config: CacheConfig = self._build_cache_config("ModerationAPI")
+        cache_config: CacheConfig = build_cache_config(self.cache_path, self.mongo_uri, "ModerationAPI")
         return ModerationAPIClient(self.credentials.get("openaiApiKey", ""), cache_config)
 
     def get_critique_client(self) -> CritiqueClient:
