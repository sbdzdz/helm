--- conflicted
+++ resolved
@@ -49,15 +49,11 @@
     """
     Certain providers have bugs where they aren't respecting max_tokens,
     stop_sequences and the end of text token, so as a hack, we have to manually
-<<<<<<< HEAD
     truncate the suffix of `text` and `tokens` as a post-hoc process.
-=======
-    truncate the suffix of `sequence` and `tokens` as a post-hoc process.
 
     This method is unsafe and may produce warnings or incorrect results.
     Prefer using the safer truncate_and_tokenize_response_text() method instead
     if your use case satisfies its requirements.
->>>>>>> 2db78bc1
     """
     # TODO: if echo_prompt, then we should only ignore the prompt, but we don't
     # know how many tokens the prompt takes up.
