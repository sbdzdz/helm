import os
import tempfile
from typing import Optional

from helm.common.cache import SqliteCacheConfig
from helm.common.general import parallel_map, singleton
from helm.common.tokenization_request import (
    DecodeRequest,
    DecodeRequestResult,
    TokenizationRequest,
    TokenizationRequestResult,
)
from .huggingface_tokenizer import HuggingFaceTokenizer


class TestHuggingFaceGPT2Tokenizer:
    def setup_method(self, method):
        cache_file = tempfile.NamedTemporaryFile(delete=False)
        self.cache_path: str = cache_file.name
        self.tokenizer = HuggingFaceTokenizer(SqliteCacheConfig(self.cache_path))

    def teardown_method(self, method):
        os.remove(self.cache_path)

    def test_tokenize(self):
        request = TokenizationRequest(text="I am a computer scientist.", tokenizer="huggingface/gpt2")
        result: TokenizationRequestResult = self.tokenizer.tokenize(request)
        assert not result.cached, "First time making the tokenize request. Result should not be cached"
        result = self.tokenizer.tokenize(request)
        assert result.cached, "Result should be cached"
        assert result.raw_tokens == ["I", " am", " a", " computer", " scientist", "."]

    def test_encode(self):
        request = TokenizationRequest(
            text="I am a computer scientist.", tokenizer="huggingface/gpt2", encode=True, truncation=True, max_length=1
        )
        result: TokenizationRequestResult = self.tokenizer.tokenize(request)
        assert not result.cached, "First time making the tokenize request. Result should not be cached"
        result = self.tokenizer.tokenize(request)
        assert result.cached, "Result should be cached"
        assert result.raw_tokens == [40]

        request = TokenizationRequest(
            text="I am a computer scientist.",
            tokenizer="huggingface/gpt2",
            encode=True,
            truncation=True,
            max_length=1024,
        )
        result = self.tokenizer.tokenize(request)
        assert not result.cached, "First time making this particular request. Result should not be cached"
        assert result.raw_tokens == [40, 716, 257, 3644, 11444, 13]

    def test_decode(self):
        request = DecodeRequest(tokens=[40, 716, 257, 3644, 11444, 13], tokenizer="huggingface/gpt2")
        result: DecodeRequestResult = self.tokenizer.decode(request)
        assert not result.cached, "First time making the decode request. Result should not be cached"
        result = self.tokenizer.decode(request)
        assert result.cached, "Result should be cached"
        assert result.text == "I am a computer scientist."

    def test_already_borrowed(self):
        """Test workaround of the "Already borrowed" bug (#1421) caused by the thread-hostile Hugging Face tokenizer"""

        def make_tokenize_request(seed: int) -> None:
            request_length = 10
            truncation = bool(seed % 2)
            self.tokenizer.tokenize(
                # The truncation parameter requires setting a flag on the Rust FastTokenizer.
                # Concurrent requests cause concurrent mutations, which results an Rust concurrency error.
                TokenizationRequest(
                    text=str(seed) * request_length, tokenizer="huggingface/gpt2", encode=True, truncation=truncation
                )
            )

        num_requests = 100
        # Should not raise "Already borrowed" error
        parallel_map(make_tokenize_request, list(range(num_requests)), parallelism=8)


class TestHuggingFaceTokenizer:
    # The following prompt has 51 tokens according to the GPT-2 tokenizer
    TEST_PROMPT: str = (
        "The Center for Research on Foundation Models (CRFM) is "
        "an interdisciplinary initiative born out of the Stanford "
        "Institute for Human-Centered Artificial Intelligence (HAI) "
        "that aims to make fundamental advances in the study, development, "
        "and deployment of foundation models."
    )

    @staticmethod
    def verify_get_tokenizer(
        tokenizer_name: str, expected_num_tokens: int, pretrained_model_name_or_path: Optional[str] = None
    ):
        wrapped_tokenizer = HuggingFaceTokenizer.get_tokenizer(
            helm_tokenizer_name=tokenizer_name,
            pretrained_model_name_or_path=pretrained_model_name_or_path or tokenizer_name,
        )
        assert tokenizer_name in HuggingFaceTokenizer._tokenizers, "Tokenizer should be cached"
        with wrapped_tokenizer as tokenizer:
            assert len(tokenizer.encode(TestHuggingFaceTokenizer.TEST_PROMPT)) == expected_num_tokens

    def test_get_tokenizer_gpt2(self):
        TestHuggingFaceTokenizer.verify_get_tokenizer("huggingface/gpt2", 51, pretrained_model_name_or_path="gpt2")

    def test_get_tokenizer_gptj(self):
        TestHuggingFaceTokenizer.verify_get_tokenizer("EleutherAI/gpt-j-6B", 51)

    def test_get_tokenizer_gptneox(self):
        TestHuggingFaceTokenizer.verify_get_tokenizer("EleutherAI/gpt-neox-20b", 52)

    def test_get_tokenizer_bloom(self):
        TestHuggingFaceTokenizer.verify_get_tokenizer("bigscience/bloom", 51)

    def test_get_tokenizer_t0pp(self):
        TestHuggingFaceTokenizer.verify_get_tokenizer("bigscience/T0pp", 58)

    def test_get_tokenizer_t511b(self):
        TestHuggingFaceTokenizer.verify_get_tokenizer("google/t5-11b", 58, pretrained_model_name_or_path="t5-11b")

    def test_get_tokenizer_ul2(self):
        TestHuggingFaceTokenizer.verify_get_tokenizer("google/ul2", 58)

    def test_get_santacoder(self):
        TestHuggingFaceTokenizer.verify_get_tokenizer("bigcode/santacoder", 62)

    def test_gpt2_tokenize_eos(self):
        eos_token: str = "<|endoftext|>"
<<<<<<< HEAD
        tokenizer = HuggingFaceTokenizer.get_tokenizer("huggingface/gpt2", pretrained_model_name_or_path="gpt2")
        token_ids = tokenizer.encode(eos_token)
        assert singleton(token_ids) == 50256
        assert tokenizer.decode(token_ids) == eos_token

    def test_get_clip_tokenizer(self):
        TestHuggingFaceTokenizer.verify_get_tokenizer("openai/clip-vit-large-patch14", 50)
=======
        wrapped_tokenizer = HuggingFaceTokenizer.get_tokenizer("huggingface/gpt2", pretrained_model_name_or_path="gpt2")
        with wrapped_tokenizer as tokenizer:
            token_ids = tokenizer.encode(eos_token)
            assert singleton(token_ids) == 50256
            assert tokenizer.decode(token_ids) == eos_token
>>>>>>> 0fcebf73
<|MERGE_RESOLUTION|>--- conflicted
+++ resolved
@@ -124,20 +124,13 @@
     def test_get_santacoder(self):
         TestHuggingFaceTokenizer.verify_get_tokenizer("bigcode/santacoder", 62)
 
+    def test_get_clip_tokenizer(self):
+        TestHuggingFaceTokenizer.verify_get_tokenizer("openai/clip-vit-large-patch14", 50)
+
     def test_gpt2_tokenize_eos(self):
         eos_token: str = "<|endoftext|>"
-<<<<<<< HEAD
-        tokenizer = HuggingFaceTokenizer.get_tokenizer("huggingface/gpt2", pretrained_model_name_or_path="gpt2")
-        token_ids = tokenizer.encode(eos_token)
-        assert singleton(token_ids) == 50256
-        assert tokenizer.decode(token_ids) == eos_token
-
-    def test_get_clip_tokenizer(self):
-        TestHuggingFaceTokenizer.verify_get_tokenizer("openai/clip-vit-large-patch14", 50)
-=======
         wrapped_tokenizer = HuggingFaceTokenizer.get_tokenizer("huggingface/gpt2", pretrained_model_name_or_path="gpt2")
         with wrapped_tokenizer as tokenizer:
             token_ids = tokenizer.encode(eos_token)
             assert singleton(token_ids) == 50256
-            assert tokenizer.decode(token_ids) == eos_token
->>>>>>> 0fcebf73
+            assert tokenizer.decode(token_ids) == eos_token