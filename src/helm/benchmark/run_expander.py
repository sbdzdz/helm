--- conflicted
+++ resolved
@@ -883,27 +883,6 @@
         ]
 
 
-<<<<<<< HEAD
-RUN_EXPANDERS = dict(
-    (expander.name, expander)
-    for expander in [
-        InstructionsRunExpander,
-        PromptRunExpander,
-        NewlineRunExpander,
-        StopRunExpander,
-        GlobalPrefixRunExpander,
-        NumTrainTrialsRunExpander,
-        MaxEvalInstancesRunExpander,
-        MaxTrainInstancesRunExpander,
-        NumOutputsRunExpander,
-        ModelRunExpander,
-        DataAugmentationRunExpander,
-        TokenizerRunExpander,
-        NumPromptTokensRunExpander,
-        NumOutputTokensRunExpander,
-    ]
-)
-=======
 class ChatMLRunExpander(RunExpander):
     """
     Adapt to ChatML: https://github.com/openai/openai-python/blob/main/chatml.md
@@ -1002,6 +981,7 @@
     StopRunExpander,
     GlobalPrefixRunExpander,
     NumTrainTrialsRunExpander,
+    MaxEvalInstancesRunExpander,
     MaxTrainInstancesRunExpander,
     NumOutputsRunExpander,
     ModelRunExpander,
@@ -1013,5 +993,4 @@
 ]
 
 
-RUN_EXPANDERS = dict((expander.name, expander) for expander in RUN_EXPANDER_SUBCLASSES)
->>>>>>> e0b69929
+RUN_EXPANDERS = dict((expander.name, expander) for expander in RUN_EXPANDER_SUBCLASSES)