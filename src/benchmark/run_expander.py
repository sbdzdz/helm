from abc import ABC, abstractmethod
from dataclasses import replace
from typing import List, Dict

from proxy.models import (
    get_all_code_models,
    get_all_models,
    get_all_text_models,
    get_model_names_with_tag,
    LIMITED_FUNCTIONALITY_MODEL_TAG,
)
from .runner import RunSpec
from .augmentations.perturbation import PerturbationSpec
from .augmentations.data_augmenter import DataAugmenterSpec


class RunExpander(ABC):
    """
    A `RunExpander` takes a `RunSpec` and returns a list of `RunSpec`s.
    For example, it might fill out the `model` field with a variety of different models.
    """

    name: str

    @abstractmethod
    def expand(self, run_spec: RunSpec) -> List[RunSpec]:
        pass


class ReplaceValueRunExpander(RunExpander):
    """
    Replace a single field (e.g., max_train_instances) with a list of values (e.g., 0, 1, 2).
    """

    def __init__(self, value):
        """
        `value` is either the actual value to use or a lookup into the values dict.
        """
        self.name = type(self).name
        if value in type(self).values_dict:
            self.values = type(self).values_dict[value]
        else:
            self.values = [value]

    def expand(self, run_spec: RunSpec) -> List[RunSpec]:
        def sanitize(value):
            return str(value).replace("/", "_")

        return [
            replace(
                run_spec,
                name=f"{run_spec.name},{self.name}={sanitize(value)}",
                adapter_spec=replace(run_spec.adapter_spec, **{self.name: value}),
            )
            for value in self.values
        ]


class MaxTrainTrialsRunExpander(ReplaceValueRunExpander):
    """For estimating variance across runs."""

    name = "num_train_trials"
    values_dict = {"default": [5]}


class MaxTrainInstancesRunExpander(ReplaceValueRunExpander):
    """For getting learning curves."""

    name = "max_train_instances"
    values_dict = {"all": [0, 1, 2, 4, 8, 16]}


class ModelRunExpander(ReplaceValueRunExpander):
    """
    For specifying different models.
    Note: we're assuming we don't have to change the decoding parameters for different models.
    """

    name = "model"
    values_dict = {
        "default": ["openai/davinci", "ai21/j1-jumbo", "huggingface/gpt2"],
        "ai21/j1-jumbo": ["ai21/j1-jumbo"],
        "openai/curie": ["openai/curie"],
        "all": get_all_models(),
        "text": get_all_text_models(),
        "code": get_all_code_models(),
        "limited_functionality": get_model_names_with_tag(LIMITED_FUNCTIONALITY_MODEL_TAG),
    }


############################################################

# Helper functions to instantiate `PerturbationSpec`s.
def extra_space(num_spaces: int) -> PerturbationSpec:
    return PerturbationSpec(
        class_name="benchmark.augmentations.extra_space_perturbation.ExtraSpacePerturbation",
        args={"num_spaces": num_spaces},
    )


def space(max_spaces: int) -> PerturbationSpec:
    return PerturbationSpec(
        class_name="benchmark.augmentations.space_perturbation.SpacePerturbation", args={"max_spaces": max_spaces},
    )


def lower() -> PerturbationSpec:
    return PerturbationSpec(class_name="benchmark.augmentations.lowercase_perturbation.LowerCasePerturbation", args={})


def misspelling(prob: float) -> PerturbationSpec:
    return PerturbationSpec(
        class_name="benchmark.augmentations.misspelling_perturbation.MisspellingPerturbation", args={"prob": prob}
    )


<<<<<<< HEAD
def synonym(prob: float) -> PerturbationSpec:
    return PerturbationSpec(
        class_name="benchmark.augmentations.synonym_perturbation.SynonymPerturbation", args={"prob": prob}
    )


=======
def contrast_sets() -> PerturbationSpec:
    return PerturbationSpec(
        class_name="benchmark.augmentations.contrast_sets_perturbation.ContrastSetsPerturbation", args={}
    )


def typo(prob: float) -> PerturbationSpec:
    return PerturbationSpec(
        class_name="benchmark.augmentations.typos_perturbation.TyposPerturbation", args={"prob": prob}
    )


def contract_and_expand() -> List[PerturbationSpec]:
    return [
        PerturbationSpec(
            class_name=f"benchmark.augmentations.contraction_expansion_perturbation.{mode}Perturbation", args={}
        )
        for mode in ["Contraction", "Expansion"]
    ]


>>>>>>> 3daea52a
# Specifies the data augmentations that we're interested in trying out.
# Concretely, this is a mapping from the name (which is specified in a conf
# file or the CLI) to a list of options to try, where each option is a list of perturbations.
# Each option generates a RunSpec.
# For example, suppose:
# - We specify data_augmentation=foo
# - foo maps to {r1: [a, b], r2: [c, d, e]}
# Then we will create two RunSpecs:
# - r1: with perturbations [a, b]
# - r2: with perturbations [c, d, e]
PERTURBATION_SPECS_DICT: Dict[str, Dict[str, List[PerturbationSpec]]] = {
    "extra_space": {"extra_space2": [extra_space(num_spaces=2)]},
    "contrast_sets": {"contrast_sets": [contrast_sets()]},
    "space": {"space3": [space(max_spaces=3)]},
    "lower": {"lower": [lower()]},
    "contract": {"contract": contract_and_expand()},
    "misspelling_mild": {"misspelling0.05": [misspelling(prob=0.05)]},
    "misspelling_medium": {"misspelling0.20": [misspelling(prob=0.20)]},
    "misspelling_hard": {"misspelling0.5": [misspelling(prob=0.5)]},
    "misspelling_sweep": {f"misspelling{prob}": [misspelling(prob=prob)] for prob in [0, 0.05, 0.2, 0.5]},
<<<<<<< HEAD
    "all": {"all": [extra_space(num_spaces=2), misspelling(prob=0.05)]},
    "synonym": {"synonym0.5": [synonym(prob=0.5)]},
=======
    "typo_medium": {"typo0.1": [typo(prob=0.10)]},
    "all": {
        "all": [
            misspelling(prob=0.20),
            space(max_spaces=3),
            lower(),
            *contract_and_expand(),
            typo(prob=0.1),
            contrast_sets(),
        ]
    },
>>>>>>> 3daea52a
}


class DataAugmentationRunExpander(RunExpander):
    """
    Applies a list of data augmentations, where the list of data augmentations
    is given by a name (see the keys to `PERTURBATION_SPECS_DICT` above).
    For example:

        data_augmentation=all

    Note that some names map to a single data augmentation with multiple
    perturbations (e.g., all), and others map to a list of data augmentations
    each with one perturbation (e.g., misspelling_sweep).
    """

    name = "data_augmentation"

    def __init__(self, value):
        """`value` is a comma-separated list of perturbations."""
        self.value = value

        if self.value not in PERTURBATION_SPECS_DICT:
            raise ValueError(
                f"Unknown data_augmentation: {self.value}; possible choices: {PERTURBATION_SPECS_DICT.keys()}"
            )

    def expand(self, run_spec: RunSpec) -> List[RunSpec]:
        """Return `run_spec` with data augmentations."""

        def create_run_spec(aug_name: str, perturbation_specs: List[PerturbationSpec]) -> RunSpec:
            data_augmenter_spec: DataAugmenterSpec = DataAugmenterSpec(
                perturbation_specs=perturbation_specs,
                should_perturb_references=aug_name == "contrast_sets",
                # Always include original and perturbed instances together so that
                # we can compute the normal and robustness metrics in the same run.
                should_augment_train_instances=False,
                should_include_original_train=True,
                should_augment_eval_instances=True,
                should_include_original_eval=True,
            )
            return replace(
                run_spec,
                name=f"{run_spec.name},{DataAugmentationRunExpander.name}={aug_name}",
                data_augmenter_spec=data_augmenter_spec,
            )

        return [
            create_run_spec(aug_name, perturbation_specs)
            for aug_name, perturbation_specs in PERTURBATION_SPECS_DICT[self.value].items()
        ]


RUN_EXPANDERS = dict(
    (expander.name, expander)
    for expander in [
        MaxTrainTrialsRunExpander,
        MaxTrainInstancesRunExpander,
        ModelRunExpander,
        DataAugmentationRunExpander,
    ]
)<|MERGE_RESOLUTION|>--- conflicted
+++ resolved
@@ -114,14 +114,12 @@
     )
 
 
-<<<<<<< HEAD
 def synonym(prob: float) -> PerturbationSpec:
     return PerturbationSpec(
         class_name="benchmark.augmentations.synonym_perturbation.SynonymPerturbation", args={"prob": prob}
     )
 
 
-=======
 def contrast_sets() -> PerturbationSpec:
     return PerturbationSpec(
         class_name="benchmark.augmentations.contrast_sets_perturbation.ContrastSetsPerturbation", args={}
@@ -143,7 +141,6 @@
     ]
 
 
->>>>>>> 3daea52a
 # Specifies the data augmentations that we're interested in trying out.
 # Concretely, this is a mapping from the name (which is specified in a conf
 # file or the CLI) to a list of options to try, where each option is a list of perturbations.
@@ -164,10 +161,7 @@
     "misspelling_medium": {"misspelling0.20": [misspelling(prob=0.20)]},
     "misspelling_hard": {"misspelling0.5": [misspelling(prob=0.5)]},
     "misspelling_sweep": {f"misspelling{prob}": [misspelling(prob=prob)] for prob in [0, 0.05, 0.2, 0.5]},
-<<<<<<< HEAD
-    "all": {"all": [extra_space(num_spaces=2), misspelling(prob=0.05)]},
     "synonym": {"synonym0.5": [synonym(prob=0.5)]},
-=======
     "typo_medium": {"typo0.1": [typo(prob=0.10)]},
     "all": {
         "all": [
@@ -177,9 +171,9 @@
             *contract_and_expand(),
             typo(prob=0.1),
             contrast_sets(),
+            synonym(prob=0.5),
         ]
     },
->>>>>>> 3daea52a
 }
 
 
