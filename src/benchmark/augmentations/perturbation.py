--- conflicted
+++ resolved
@@ -55,106 +55,4 @@
 
 def create_perturbation(perturbation_spec: PerturbationSpec) -> Perturbation:
     """Creates Perturbation from PerturbationSpec."""
-<<<<<<< HEAD
-    return create_object(perturbation_spec)
-
-
-@dataclass
-class IdentityPerturbation(Perturbation):
-    """Doesn't apply any perturbations."""
-
-    name: str = "identity"
-
-    def perturb(self, text: str) -> str:
-        return text
-
-
-@dataclass
-class ExtraSpacePerturbation(Perturbation):
-    """
-    A toy perturbation that replaces existing spaces in the text with
-    `num_spaces` number of spaces.
-    """
-
-    @dataclass(frozen=True)
-    class Description(PerturbationDescription):
-        name: str
-        num_spaces: int
-
-    name: str = "extra_space"
-
-    def __init__(self, num_spaces: int):
-        self.num_spaces = num_spaces
-
-    @property
-    def description(self) -> PerturbationDescription:
-        return ExtraSpacePerturbation.Description(self.name, self.num_spaces)
-
-    def perturb(self, text: str) -> str:
-        return text.replace(" ", " " * self.num_spaces)
-
-
-# The implementation below is based on the following list of common misspellings:
-# https://en.wikipedia.org/wiki/Wikipedia:Lists_of_common_misspellings/For_machines
-@dataclass
-class MisspellingPerturbation(Perturbation):
-    """
-    Replaces words randomly with common misspellings, from a list of common misspellings.
-    Perturbation example:
-    Input:
-        Already, the new product is not available.
-    Output:
-        Aready, the new product is not availible.
-    """
-
-    @dataclass(frozen=True)
-    class Description(PerturbationDescription):
-        name: str
-
-    name: str = "misspellings"
-
-    def __init__(self, prob: float):
-        '''
-        prob (float): probability between [0,1] of perturbing a word to a common misspelling (if we have a common misspelling for the word)
-        '''
-        self.prob = prob
-        misspellings_file = Path(__file__).resolve().expanduser().parent / 'correct_to_misspelling.json'
-        with open(misspellings_file, 'r') as f:
-                self.correct_to_misspelling = json.load(f)
-        self.detokenizer = TreebankWordDetokenizer()
-
-    @property
-    def description(self) -> PerturbationDescription:
-        return MisspellingPerturbation.Description(self.name)
-
-    def count_upper(self, word: str) -> int:
-        return sum(c.isupper() for c in word)
-
-    def perturb_word(self, word: str) -> str:
-        perturbed = False
-        if word in self.correct_to_misspelling and np.random.rand() < self.prob:
-            word = str(np.random.choice(self.correct_to_misspelling[word]))
-            perturbed = True
-        return word, perturbed
-
-    def perturb_seed(self, text: str, seed: int=0) -> str:
-        words = word_tokenize(text)
-        new_words = []
-        for word in words:
-            # check if word in original form is in dictionary
-            word, perturbed = self.perturb_word(word)
-            if not perturbed and self.count_upper(word) == 1 and word[0].isupper():
-                # if only the first letter is upper case
-                # check if the lowercase version is in dict
-                lowercase_word = word.lower()
-                word, perturbed = self.perturb_word(lowercase_word)
-                word = word[0].upper() + word[1:]
-            new_words.append(word)
-        perturbed = self.detokenizer.detokenize(new_words)
-        return perturbed
-
-    def perturb(self, text: str) -> str:
-        return self.perturb_seed(text)
-=======
-    return create_object(perturbation_spec)
->>>>>>> 486dcf0e
+    return create_object(perturbation_spec)