--- conflicted
+++ resolved
@@ -1,13 +1,10 @@
 from typing import List
 
 from benchmark.scenario import Instance, Reference
+
 from .data_augmenter import DataAugmenter
-<<<<<<< HEAD
-from benchmark.augmentations.perturbation import IdentityPerturbation, ExtraSpacePerturbation, Typos
-=======
 from .extra_space_perturbation import ExtraSpacePerturbation
 from .identity_perturbation import IdentityPerturbation
->>>>>>> 486dcf0e
 
 
 def test_identity_perturbation():
@@ -31,16 +28,4 @@
     assert instances[0].perturbation.name == "extra_space"
     assert instances[0].perturbation.num_spaces == 2
     assert instances[0].input == "Hello  my  name  is"
-    assert instances[0].references[0].output == "some  name"
-
-
-def test_typo_perturbation():
-    data_augmenter = DataAugmenter(perturbations=[Typos(prob=0.1)], should_perturb_references=True)
-    instance: Instance = Instance(
-        input="After their marriage, she started a close collaboration with Karvelas.", references=[],
-    )
-    instances: List[Instance] = data_augmenter.generate([instance], include_original=True)
-
-    assert len(instances) == 2
-    assert instances[0].id == "id0"
-    assert instances[0].perturbation.name == "typos"+    assert instances[0].references[0].output == "some  name"