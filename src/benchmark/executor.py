--- conflicted
+++ resolved
@@ -44,11 +44,7 @@
             hlog("Skipped execution.")
             return scenario_state
 
-<<<<<<< HEAD
         def render_request_state(state: RequestState) -> str:
-            instance = state.instance
-=======
-        def render_instance(state: RequestState) -> str:
             def format_instance(instance: Instance) -> str:
                 # TODO: remove tags_str when we get rid of tags from Instance
                 tags_str: str = format_tags(instance.tags)
@@ -56,7 +52,6 @@
                 return f"{tags_str} {metadata_str} {format_text(instance.input[:100])}"
 
             instance: Instance = state.instance
->>>>>>> 1f5aae13
             gold_output: Optional[str] = None
             if instance.first_correct_reference is not None:
                 gold_output = instance.first_correct_reference.output
