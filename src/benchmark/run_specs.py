from typing import List, Dict, Optional, Any

from common.object_spec import ObjectSpec
from .adapter import (
    AdapterSpec,
    ADAPT_LANGUAGE_MODELING,
    ADAPT_MULTIPLE_CHOICE,
    ADAPT_GENERATION,
)
from .interaction.interactions_processor import InteractionsProcessorSpec
from .interaction.interaction_mode_spec import InteractionModeSpec
from .metric import MetricSpec
from .runner import RunSpec
from .scenario import ScenarioSpec
from .commonsense_qa_scenario import MULTI_CHOICE_QUESTION_ANSWERING_METHOD, CAUSAL_LANGUAGE_MODELING_METHOD
from .raft_scenario import get_raft_instructions


def get_scenario_spec1() -> ScenarioSpec:
    return ScenarioSpec(
        class_name="benchmark.simple_scenarios.Simple1Scenario",
        args={"num_input_tokens": 5, "vocab_size": 20, "num_train_instances": 10, "num_test_instances": 10},
    )


def get_scenario_spec_tiny() -> ScenarioSpec:
    return ScenarioSpec(
        class_name="benchmark.simple_scenarios.Simple1Scenario",
        args={"num_input_tokens": 5, "vocab_size": 20, "num_train_instances": 2, "num_test_instances": 2},
    )


def get_empty_scenario_spec() -> ScenarioSpec:
    return ScenarioSpec(class_name="benchmark.empty_scenario.EmptyScenario", args={})


def get_adapter_spec1() -> AdapterSpec:
    return AdapterSpec(
        method=ADAPT_GENERATION,
        instructions="Please solve the following problem.",
        max_train_instances=5,
        max_eval_instances=10,
        num_outputs=3,
        num_train_trials=3,
        model="simple/model1",
        temperature=1,
        stop_sequences=["."],
    )


<<<<<<< HEAD
def get_simple_interactions_adapter_spec() -> AdapterSpec:
    interaction_mode_spec = InteractionModeSpec(
        interaction_mode=True,
        interactions_processor_spec=InteractionsProcessorSpec(
            class_name="benchmark.interaction.simple_interactions.SimpleInteractionsProcessor", args={},
        ),
    )
    return AdapterSpec(interaction_mode_spec=interaction_mode_spec)


def get_adapter_spec1_with_data_augmentation() -> AdapterSpec:
    data_augmenter_spec = DataAugmenterSpec(
        perturbation_specs=[
            PerturbationSpec(
                class_name="benchmark.augmentations.perturbation.ExtraSpacePerturbation", args={"num_spaces": 5}
            )
        ],
        should_perturb_references=False,
        should_augment_train_instances=False,
        should_include_original_train=False,
        should_augment_eval_instances=True,
        should_include_original_eval=True,
    )

    return AdapterSpec(
        method=ADAPT_GENERATION,
        instructions="Please solve the following problem.",
        max_train_instances=5,
        max_eval_instances=10,
        num_outputs=3,
        num_train_trials=3,
        model="simple/model1",
        temperature=1,
        stop_sequences=["."],
        data_augmenter_spec=data_augmenter_spec,
    )


=======
>>>>>>> 1cdc5146
def get_basic_metrics(args: Dict[str, List[str]]) -> List[MetricSpec]:
    return [MetricSpec(class_name="benchmark.basic_metrics.BasicMetric", args=args)]


def get_commonsense_qa_metrics(args: Dict[str, Any]) -> List[MetricSpec]:
    return [MetricSpec(class_name="benchmark.commonsense_qa_metrics.CommonSenseQAMetric", args=args)]


def get_toxicity_metrics() -> List[MetricSpec]:
    return [MetricSpec(class_name="benchmark.toxicity_metrics.ToxicityMetric", args={})]


def get_lpm_metrics() -> List[MetricSpec]:
    metric_names = {"names": ["iou_set_match", "exact_set_match"]}
    return [MetricSpec(class_name="benchmark.basic_metrics.BasicMetric", args=metric_names)]


def get_copyright_metrics(args: Optional[Dict] = None) -> List[MetricSpec]:
    if args is None:
        args = dict()
    return [
        MetricSpec(
            class_name="benchmark.copyright_metrics.BasicCopyrightMetric",
            args={**args, "name": "longest_common_prefix_length"},
        ),
        MetricSpec(
            class_name="benchmark.copyright_metrics.BasicCopyrightMetric", args={**args, "name": "edit_distance"},
        ),
    ]


############################################################


def construct_run_specs(spec: ObjectSpec) -> List[RunSpec]:
    """
    Takes a specification (name, args) and returns a list of `RunSpec`s.
    """
    # Note that we are abusing `spec` a bit because the name is not actually a class name.
    name = spec.class_name
    args = spec.args

    # Place these alphabetically
    if name == "boolq":
        return [get_boolq_spec()]
    if name == "boolq_contrast_sets":
        return [get_boolq_contrast_sets_spec()]
    if name == "copyright":
        return [get_copyright_spec(**args)]
    if name == "lpm":
        return [get_lpm_spec(**args)]
    if name == "mmlu":
        return [get_mmlu_spec(**args)]
    if name == "narrativeqa":
        return [get_narrativeqa_spec()]
    if name == "commonsense_qa":
        return [get_commonsense_qa_spec(**args)]
    if name == "quac":
        return [get_quac_spec()]
    if name == "wiki":
        return [get_wiki_spec(**args)]
    if name == "babi_qa":
        return [get_babi_qa_spec(**args)]
    if name == "real_toxicity_prompts":
        return [get_real_toxicity_prompts_spec()]
    if name == "simple1":
        return [get_run_spec1()]
    if name == "simple_interactions":
        return [get_simple_interactions_spec()]
    if name == "twitter_aae":
        return [get_twitter_aae_spec(**args)]
    if name == "natural_qa":
        return [get_natural_qa_spec(**args)]
    if name == "the_pile":
        return [get_the_pile_spec(**args)]
    if name == "raft":
        return [get_raft_spec(**args)]

    raise ValueError(f"Unknown run spec: {spec}")


def get_run_spec1() -> RunSpec:
    """A run spec for debugging."""
    return RunSpec(
        name="run1",
        scenario=get_scenario_spec1(),
        adapter_spec=get_adapter_spec1(),
        metrics=get_basic_metrics({"names": []}),
    )


def get_simple_interactions_spec() -> RunSpec:
    """A run spec for debugging interaction mode."""
    return RunSpec(
        name="simple_interaction",
        scenario=get_empty_scenario_spec(),
        adapter_spec=get_simple_interactions_adapter_spec(),
        metrics=[],
    )


def get_mmlu_spec(subject: str) -> RunSpec:
    scenario = ScenarioSpec(class_name="benchmark.mmlu_scenario.MMLUScenario", args={"subject": subject})

    def format(subject: str):
        return subject.replace("_", " ")

    adapter_spec = AdapterSpec(
        method=ADAPT_MULTIPLE_CHOICE,
        instructions=f"The following are multiple choice questions (with answers) about {format(subject)}.",
        input_prefix="",
        output_prefix="\nAnswer: ",
        max_train_instances=5,
        max_eval_instances=1000,
        num_outputs=10,
        num_train_trials=1,
        model="openai/davinci",
        temperature=0,
    )

    return RunSpec(
        name=f"mmlu:subject={subject}",
        scenario=scenario,
        adapter_spec=adapter_spec,
        metrics=get_basic_metrics({"names": ["exact_match"]}),
    )


def get_wiki_spec(k: str, subject: str) -> RunSpec:
    scenario = ScenarioSpec(class_name="benchmark.wiki_scenario.WIKIScenario", args={"subject": subject},)

    adapter_spec = AdapterSpec(
        method=ADAPT_GENERATION,
        input_prefix="",
        output_prefix="",
        num_train_trials=1,
        max_train_instances=5,
        max_eval_instances=1000,
        num_outputs=int(k),
        model="openai/davinci",
        temperature=1.0,
        max_tokens=8,
        stop_sequences=["\n"],
    )

    return RunSpec(
        name=f"wiki:k={k},subject={subject}",
        scenario=scenario,
        adapter_spec=adapter_spec,
        metrics=get_basic_metrics({"names": ["exact_match"]}),
    )


def get_commonsense_qa_spec(dataset: str, method: str) -> RunSpec:
    scenario = ScenarioSpec(
        class_name="benchmark.commonsense_qa_scenario.CommonSenseQAScenario",
        args={"dataset": dataset, "method": method,},
    )

    if method == MULTI_CHOICE_QUESTION_ANSWERING_METHOD:
        adapter_spec = AdapterSpec(
            method=ADAPT_MULTIPLE_CHOICE,
            instructions="The following are multiple choice questions (with answers) about common sense.",
            input_prefix="",
            output_prefix="\nAnswer: ",
            max_train_instances=0,
            max_eval_instances=10,
            num_outputs=10,
            num_train_trials=1,
            model="openai/davinci",
            temperature=0,
        )
        run_spec = RunSpec(
            name=f"commonsense_qa:dataset={dataset},method={method}",
            scenario=scenario,
            adapter_spec=adapter_spec,
            metrics=get_basic_metrics({"names": ["exact_match"]}),
        )
    elif method == CAUSAL_LANGUAGE_MODELING_METHOD:
        n_choice = {"hellaswag": 4, "openbookqa": 4, "commonsenseqa": 5, "piqa": 2, "siqa": 3,}[dataset]
        adapter_spec = AdapterSpec(
            method=ADAPT_LANGUAGE_MODELING,
            instructions="",
            input_prefix="",
            output_prefix="",
            max_train_instances=0,
            max_eval_instances=10 * n_choice * 2,
            num_outputs=10,
            max_tokens=0,
            num_train_trials=1,
            model="openai/davinci",
            temperature=0,
        )
        run_spec = RunSpec(
            name=f"commonsense_qa:dataset={dataset},method={method}",
            scenario=scenario,
            adapter_spec=adapter_spec,
            metrics=get_commonsense_qa_metrics({"n_choice": n_choice}),
        )
    else:
        raise ValueError(f"Unknown commonsense QA method: {method}")

    return run_spec


def get_quac_spec() -> RunSpec:
    scenario = ScenarioSpec(class_name="benchmark.quac_scenario.QuACScenario", args=dict())

    adapter_spec = AdapterSpec(
        method=ADAPT_GENERATION,
        input_prefix="",
        output_prefix="",
        num_train_trials=1,
        max_train_instances=5,
        model="ai21/j1-large",
        max_eval_instances=50,  # TODO : Remove this once deployed
        num_outputs=1,
        max_tokens=100,  # answers are at most 30 words
        temperature=0.0,
        stop_sequences=["\n"],
    )
    return RunSpec(
        name="quac", scenario=scenario, adapter_spec=adapter_spec, metrics=get_basic_metrics({"names": ["f1_score"]}),
    )


def get_twitter_aae_spec(demographic: str) -> RunSpec:
    scenario = ScenarioSpec(
        class_name="benchmark.twitter_aae_scenario.TwitterAAEScenario", args={"demographic": demographic},
    )

    adapter_spec = AdapterSpec(
        method=ADAPT_LANGUAGE_MODELING,
        instructions="",
        input_prefix="",
        output_prefix="",
        max_train_instances=0,
        max_eval_instances=1000,  # TODO: remove this line once deployed, so we can cache everything in prod
        num_outputs=1,
        num_train_trials=1,
        model="openai/davinci",
        temperature=0,
        max_tokens=0,
    )

    return RunSpec(
        name=f"twitter_aae:demographic={demographic}",
        scenario=scenario,
        adapter_spec=adapter_spec,
        metrics=get_basic_metrics({"names": []}),
    )


def get_real_toxicity_prompts_spec() -> RunSpec:
    scenario = ScenarioSpec(class_name="benchmark.real_toxicity_prompts_scenario.RealToxicityPromptsScenario", args={})
    # Create AdapterSpec based on the RealToxicityPrompts paper: https://arxiv.org/pdf/2009.11462.pdf
    adapter_spec = AdapterSpec(
        method=ADAPT_GENERATION,
        input_prefix="",
        output_prefix="",
        num_train_trials=1,
        max_train_instances=0,
        max_eval_instances=1000,  # TODO: set this to 100,000 once deployed, so we can cache everything in prod
        model="openai/davinci",  # "...we use the 175B parameter GPT-3 model, also known as DA VINCI in the OpenAI API"
        temperature=1,  # "We use a temperature of 1 during generation..."
        max_tokens=20,  # "We generate up to 20 tokens per example..."
        num_outputs=25,  # "...the expected maximum toxicity over k = 25 generations..."
    )
    return RunSpec(
        name="real_toxicity_prompts", scenario=scenario, adapter_spec=adapter_spec, metrics=get_toxicity_metrics(),
    )


def get_lpm_spec(difficulty: str) -> RunSpec:
    scenario = ScenarioSpec(class_name="benchmark.lpm_scenario.LPMScenario", args={"difficulty": difficulty})

    adapter_spec = AdapterSpec(
        method=ADAPT_GENERATION,
        instructions="Please solve the following problem.",
        max_train_instances=3,
        max_eval_instances=100,
        num_outputs=3,
        num_train_trials=1,
        model="openai/davinci",
        temperature=0.2,
        stop_sequences=["\n"],
        max_tokens=20,
        input_prefix="Rules:\n",
        output_prefix="",
    )

    return RunSpec(
        name=f"lpm:difficulty={difficulty}", scenario=scenario, adapter_spec=adapter_spec, metrics=get_lpm_metrics()
    )


def get_raft_spec(subset: str) -> RunSpec:
    scenario = ScenarioSpec(class_name="benchmark.raft_scenario.RAFTScenario", args={"subset": subset},)

    adapter_spec = AdapterSpec(
        method=ADAPT_GENERATION,
        instructions=get_raft_instructions(subset),
        input_prefix="",
        output_prefix="\nLabel:",
        max_train_instances=5,
        max_eval_instances=50,
        num_train_trials=1,
        model="openai/davinci",
        temperature=0.2,
        stop_sequences=["\n"],
        max_tokens=20,
    )

    return RunSpec(
        name=f"raft:subset={subset}",
        scenario=scenario,
        adapter_spec=adapter_spec,
        metrics=get_basic_metrics({"names": ["exact_match"]}),
    )


def get_boolq_spec() -> RunSpec:
    scenario = ScenarioSpec(class_name="benchmark.boolq_scenario.BoolQScenario", args={})

    # TODO: Choosing a large # of train instances results in exceeding maximum sequence length for models.
    # What's the best way to solve this?

    adapter_spec = AdapterSpec(
        method=ADAPT_GENERATION,
        input_prefix="",
        output_prefix="\nanswer:",
        num_train_trials=1,
        max_train_instances=5,
        model="ai21/j1-large",
        max_eval_instances=50,  # TODO : Find the number of samples to evaluate.
        num_outputs=1,
        max_tokens=1,
    )
    return RunSpec(
        name="boolq",
        scenario=scenario,
        adapter_spec=adapter_spec,
        metrics=get_basic_metrics({"names": ["exact_match"]}),
    )


def get_boolq_contrast_sets_spec() -> RunSpec:
    scenario = ScenarioSpec(class_name="benchmark.boolq_scenario.BoolQContrastSetScenario", args={})
    # TODO: Choosing a large # of train instances results in exceeding maximum sequence length for models.
    # What's the best way to solve this?

    adapter_spec = AdapterSpec(
        method=ADAPT_GENERATION,
        input_prefix="",
        output_prefix="\nanswer:",
        num_train_trials=1,
        max_train_instances=5,
        model="ai21/j1-large",
        max_eval_instances=50,  # TODO : Find the number of samples to evaluate.
        num_outputs=1,
        max_tokens=1,
    )
    return RunSpec(
        name="boolq_contrast_sets",
        scenario=scenario,
        adapter_spec=adapter_spec,
        metrics=get_basic_metrics({"names": ["exact_match"]}),
    )


def get_babi_qa_spec(task: str) -> RunSpec:
    scenario = ScenarioSpec(class_name="benchmark.babi_qa_scenario.BabiQAScenario", args={"task": task})

    adapter_spec = AdapterSpec(
        method=ADAPT_GENERATION,
        input_prefix="",
        output_prefix="\nanswer:",
        num_train_trials=1,
        max_train_instances=5,
        model="ai21/j1-large",
        max_eval_instances=50,  # TODO: Change to None
        num_outputs=1,
        # Task 19's answers consist of two words (in contrast to all other tasks that feature a single-word answers.)
        max_tokens=2 if task == "19" else 1,
    )
    return RunSpec(
        name=f"babi_qa:task={task}",
        scenario=scenario,
        adapter_spec=adapter_spec,
        metrics=get_basic_metrics({"names": ["exact_match"]}),
    )


def get_copyright_spec(pilot_study="true", **unused_kwargs) -> RunSpec:
    scenario = ScenarioSpec(class_name="benchmark.copyright_scenario.CopyrightScenario", args=dict())

    # TODO(lxuechen): Loop over models and other hyperparameter combos in the future.
    if pilot_study.lower() in ("t", "true"):
        adapter_spec = AdapterSpec(
            method=ADAPT_GENERATION,
            instructions="",
            input_prefix="",
            output_prefix="",
            max_train_instances=0,
            num_train_trials=1,
            temperature=0.7,
            # Args that are different below.
            max_eval_instances=100,
            num_outputs=1,
            model="simple/model1",
            max_tokens=60,
        )
    else:
        adapter_spec = AdapterSpec(
            method=ADAPT_GENERATION,
            instructions="",
            input_prefix="",
            output_prefix="",
            max_train_instances=0,
            num_train_trials=1,
            temperature=0.7,
            # Args that are different below.
            max_eval_instances=None,
            num_outputs=10,
            model="openai/davinci",
            max_tokens=2000,
        )

    return RunSpec(
        name=f"copyright:pilot_study={pilot_study}",
        scenario=scenario,
        adapter_spec=adapter_spec,
        metrics=get_copyright_metrics({"normalize_by_prefix_length": True}),
    )


def get_natural_qa_spec(mode: str) -> RunSpec:
    scenario = ScenarioSpec(class_name="benchmark.natural_qa_scenario.NaturalQAScenario", args={"mode": mode})

    adapter_spec = AdapterSpec(
        method=ADAPT_GENERATION,
        input_prefix="",
        output_prefix="",
        num_train_trials=1,
        max_train_instances=5,
        model="ai21/j1-large",
        max_eval_instances=50,  # TODO : Remove this once deployed
        num_outputs=1,
        max_tokens=300,  # answers are at most 65 words
        temperature=0.0,
        stop_sequences=["\n"],
    )
    return RunSpec(
        name=f"natural_qa:mode={mode}",
        scenario=scenario,
        adapter_spec=adapter_spec,
        metrics=get_basic_metrics({"names": ["exact_match"]}),  # TODO: Add F1 score once it is merged
    )


def get_the_pile_spec(subset: str) -> RunSpec:
    scenario = ScenarioSpec(class_name="benchmark.the_pile_scenario.ThePileScenario", args={"subset": subset})

    adapter_spec = AdapterSpec(
        method=ADAPT_LANGUAGE_MODELING,
        instructions="",
        input_prefix="",
        output_prefix="",
        max_train_instances=0,
        max_eval_instances=51,  # TODO: remove this line once deployed, so we can cache everything in prod
        num_outputs=1,
        num_train_trials=1,
        model="openai/davinci",
        temperature=0,
        max_tokens=0,
    )

    return RunSpec(
        name=f"the_pile:subset={subset}",
        scenario=scenario,
        adapter_spec=adapter_spec,
        metrics=get_basic_metrics({"names": []}),
    )


def get_narrativeqa_spec() -> RunSpec:
    scenario = ScenarioSpec(class_name="benchmark.narrativeqa_scenario.NarrativeQAScenario", args=dict())

    # TODO: Similar problem to the BoolQ scenario.
    # Prompts are too long in the few-shot setting (>2048 tokens)
    adapter_spec = AdapterSpec(
        method=ADAPT_GENERATION,
        input_prefix="",
        output_prefix="\nanswer:",
        num_train_trials=1,
        max_train_instances=2,
        model="ai21/j1-large",
        max_eval_instances=450,  # TODO : Find the number of samples to evaluate.
        num_outputs=1,
        max_tokens=5,
        temperature=0.0,
    )
    return RunSpec(
        name="narrativeqa",
        scenario=scenario,
        adapter_spec=adapter_spec,
        metrics=get_basic_metrics({"names": ["f1_score", "rouge-l", "bleu_1", "bleu_4"]}),
    )<|MERGE_RESOLUTION|>--- conflicted
+++ resolved
@@ -8,7 +8,6 @@
     ADAPT_GENERATION,
 )
 from .interaction.interactions_processor import InteractionsProcessorSpec
-from .interaction.interaction_mode_spec import InteractionModeSpec
 from .metric import MetricSpec
 from .runner import RunSpec
 from .scenario import ScenarioSpec
@@ -48,47 +47,13 @@
     )
 
 
-<<<<<<< HEAD
 def get_simple_interactions_adapter_spec() -> AdapterSpec:
-    interaction_mode_spec = InteractionModeSpec(
-        interaction_mode=True,
-        interactions_processor_spec=InteractionsProcessorSpec(
-            class_name="benchmark.interaction.simple_interactions.SimpleInteractionsProcessor", args={},
-        ),
-    )
-    return AdapterSpec(interaction_mode_spec=interaction_mode_spec)
-
-
-def get_adapter_spec1_with_data_augmentation() -> AdapterSpec:
-    data_augmenter_spec = DataAugmenterSpec(
-        perturbation_specs=[
-            PerturbationSpec(
-                class_name="benchmark.augmentations.perturbation.ExtraSpacePerturbation", args={"num_spaces": 5}
-            )
-        ],
-        should_perturb_references=False,
-        should_augment_train_instances=False,
-        should_include_original_train=False,
-        should_augment_eval_instances=True,
-        should_include_original_eval=True,
-    )
-
-    return AdapterSpec(
-        method=ADAPT_GENERATION,
-        instructions="Please solve the following problem.",
-        max_train_instances=5,
-        max_eval_instances=10,
-        num_outputs=3,
-        num_train_trials=3,
-        model="simple/model1",
-        temperature=1,
-        stop_sequences=["."],
-        data_augmenter_spec=data_augmenter_spec,
-    )
-
-
-=======
->>>>>>> 1cdc5146
+    interactions_processor_spec = InteractionsProcessorSpec(
+        class_name="benchmark.interaction.simple_interactions.SimpleInteractionsProcessor", args={},
+    )
+    return AdapterSpec(interactions_processor_spec=interactions_processor_spec)
+
+
 def get_basic_metrics(args: Dict[str, List[str]]) -> List[MetricSpec]:
     return [MetricSpec(class_name="benchmark.basic_metrics.BasicMetric", args=args)]
 
